--- conflicted
+++ resolved
@@ -34,19 +34,13 @@
 	casPath    = "certs/access-admin.cas"
 	idFilePath = "certs/access-admin-identity"
 	// Create valid tlsConfig here to use TLS Provider
-	tlsConfig *tls.Config
+	tlsConfig = &tls.Config{}
 )
 
 func main() {
 	ctx := context.Background()
 	log.Printf("Starting Teleport client...")
 
-<<<<<<< HEAD
-=======
-	tlsConfig := &tls.Config{}
-	// Create valid tlsConfig here to load TLS credentials.
-
->>>>>>> a032d51d
 	clt, err := client.New(ctx, client.Config{
 		// Addrs can be auth, proxy, or webproxy addresses. Each will be dialed until one
 		// provides a successful connection.
