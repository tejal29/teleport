// Copyright 2022 Gravitational, Inc
//
// Licensed under the Apache License, Version 2.0 (the "License");
// you may not use this file except in compliance with the License.
// You may obtain a copy of the License at
//
//      http://www.apache.org/licenses/LICENSE-2.0
//
// Unless required by applicable law or agreed to in writing, software
// distributed under the License is distributed on an "AS IS" BASIS,
// WITHOUT WARRANTIES OR CONDITIONS OF ANY KIND, either express or implied.
// See the License for the specific language governing permissions and
// limitations under the License.

use super::errors::try_error;
use crate::errors::invalid_data_error;
use crate::util;
use crate::{vchan, Payload};
use bitflags::bitflags;
use byteorder::{LittleEndian, ReadBytesExt, WriteBytesExt};
use num_traits::FromPrimitive;
use rdp::core::{mcs, tpkt};
use rdp::model::error::*;
use std::collections::{HashMap, VecDeque};
use std::io::{Read, Write};

pub const CHANNEL_NAME: &str = "cliprdr";

/// Client implements a client for the clipboard virtual channel
/// (CLIPRDR) extension, as defined in:
/// https://docs.microsoft.com/en-us/openspecs/windows_protocols/ms-rdpeclip/fb9b7e0b-6db4-41c2-b83c-f889c1ee7688
pub struct Client {
    clipboard: HashMap<u32, Vec<u8>>,
    on_remote_copy: Box<dyn Fn(Vec<u8>) -> RdpResult<()>>,
    vchan: vchan::Client,
    incoming_paste_formats: VecDeque<ClipboardFormat>,
}

impl Default for Client {
    fn default() -> Self {
        Self::new(Box::new(|_| Ok(())))
    }
}

impl Client {
    pub fn new(on_remote_copy: Box<dyn Fn(Vec<u8>) -> RdpResult<()>>) -> Self {
        Client {
            clipboard: HashMap::new(),
            on_remote_copy,
            vchan: vchan::Client::new(),
            incoming_paste_formats: VecDeque::new(),
        }
    }
    /// Reads raw RDP messages sent on the cliprdr virtual channel and replies as necessary.
    pub fn read_and_reply<S: Read + Write>(
        &mut self,
        payload: tpkt::Payload,
        mcs: &mut mcs::Client<S>,
    ) -> RdpResult<()> {
        if let Some(mut payload) = self.vchan.read(payload)? {
            let header = ClipboardPDUHeader::decode(&mut payload)?;

            debug!("received {:?}", header.msg_type);

            let responses = match header.msg_type {
                ClipboardPDUType::CB_CLIP_CAPS => self.handle_server_caps(&mut payload)?,
                ClipboardPDUType::CB_MONITOR_READY => self.handle_monitor_ready(&mut payload)?,
                ClipboardPDUType::CB_FORMAT_LIST => {
                    self.handle_format_list(&mut payload, header.data_len)?
                }
                ClipboardPDUType::CB_FORMAT_LIST_RESPONSE => {
                    self.handle_format_list_response(header.msg_flags)?
                }
                ClipboardPDUType::CB_FORMAT_DATA_REQUEST => {
                    self.handle_format_data_request(&mut payload)?
                }
                ClipboardPDUType::CB_FORMAT_DATA_RESPONSE => {
                    if header
                        .msg_flags
                        .contains(ClipboardHeaderFlags::CB_RESPONSE_OK)
                    {
                        self.handle_format_data_response(&mut payload, header.data_len)?
                    } else {
                        warn!("RDP server failed to process format data request");
                        vec![]
                    }
                }
                _ => {
                    warn!(
                        "CLIPRDR message {:?} not implemented, ignoring",
                        header.msg_type
                    );
                    vec![]
                }
            };

            let chan = &CHANNEL_NAME.to_string();
            for resp in responses {
                mcs.write(chan, resp)?;
            }
        }

        Ok(())
    }

    /// update_clipboard is invoked from Go.
    /// It updates the local clipboard cache and returns the encoded message
    /// that should be sent to the RDP server.
    pub fn update_clipboard(&mut self, data: String) -> RdpResult<Vec<Vec<u8>>> {
        // convert LF to CRLF, as required by CF_TEXT and CF_UNICODETEXT
        let mut converted = String::with_capacity(data.len());
        let mut prev_was_cr = false;
        for c in data.chars() {
            match c {
                '\n' if !prev_was_cr => {
                    // convert LF to CRLF, so long as the previous character
                    // wasn't CR (in which case there's no conversion necessary)
                    converted.push('\r');
                    converted.push('\n');
                }
                c => {
                    converted.push(c);
                    if c == '\r' {
                        prev_was_cr = true;
                        continue;
                    }
                }
            }

            prev_was_cr = false;
        }

        let (data, format) = encode_clipboard(converted);
        self.clipboard.insert(format as u32, data);
        self.add_headers_and_chunkify(
            ClipboardPDUType::CB_FORMAT_LIST,
            FormatListPDU {
                format_names: vec![LongFormatName::id(format as u32)],
            }
            .encode()?,
        )
    }

    /// Handles the server capabilities message, which is the first message sent from the server
    /// to the client during the initialization sequence. Described in section 1.3.2.1.
    fn handle_server_caps(&self, payload: &mut Payload) -> RdpResult<Vec<Vec<u8>>> {
        let caps = ClipboardCapabilitiesPDU::decode(payload)?;
        if let Some(general) = caps.general {
            // our capabilities are minimal, so we log the server
            // capabilities for debug purposes, but don't otherwise care
            // (the server will be forced into working with us)
            info!("RDP server clipboard capabilities: {:?}", general);
        }

        // we don't send our capabilities here, they get sent as a response
        // to the monitor ready PDU below
        Ok(vec![])
    }

    /// Handles the monitor ready PDU, which is sent from the server to the client during
    /// the initialization phase. Upon receiving this message, the client should respond
    /// with its capabilities, an optional temporary directory PDU, and a format list PDU.
    fn handle_monitor_ready(&self, _payload: &mut Payload) -> RdpResult<Vec<Vec<u8>>> {
        // There's nothing additional to decode here, the monitor ready PDU is just a header.
        // In response, we need to:
        // 1. Send our clipboard capabilities
        // 2. Mimic a "copy" operation by sending a format list PDU
        // This completes the initialization process.
        let mut result = self.add_headers_and_chunkify(
            ClipboardPDUType::CB_CLIP_CAPS,
            ClipboardCapabilitiesPDU {
                general: Some(GeneralClipboardCapabilitySet {
                    version: CB_CAPS_VERSION_2,
                    flags: ClipboardGeneralCapabilityFlags::CB_USE_LONG_FORMAT_NAMES,
                }),
            }
            .encode()?,
        )?;
        result.extend(
            self.add_headers_and_chunkify(
                ClipboardPDUType::CB_FORMAT_LIST,
                FormatListPDU::<LongFormatName> {
                    format_names: vec![LongFormatName::id(0)],
                }
                .encode()?,
            )?,
        );

        Ok(result)
    }

    /// Handles the format list PDU, which is a notification from the server
    /// that some data was copied and can be requested at a later date.
    fn handle_format_list(
        &mut self,
        payload: &mut Payload,
        length: u32,
    ) -> RdpResult<Vec<Vec<u8>>> {
        let list = FormatListPDU::<LongFormatName>::decode(payload, length)?;
        let formats = list
            .format_names
            .iter()
            .map(|n| n.format_id)
            .collect::<Vec<u32>>();

        debug!("{:?} data was copied on the RDP server", formats);
        let mut result =
            self.add_headers_and_chunkify(ClipboardPDUType::CB_FORMAT_LIST_RESPONSE, vec![])?;

        let request_format;
        if formats.contains(&(ClipboardFormat::CF_UNICODETEXT as u32)) {
            request_format = ClipboardFormat::CF_UNICODETEXT;
        } else if formats.contains(&(ClipboardFormat::CF_TEXT as u32)) {
            request_format = ClipboardFormat::CF_TEXT;
        } else if formats.contains(&(ClipboardFormat::CF_OEMTEXT as u32)) {
            request_format = ClipboardFormat::CF_OEMTEXT;
        } else {
            info!(
                "{:?} data was copied on the remote desktop, but no supported formats were found",
                formats
            );

            return Ok(result);
        }

        // Record the format of the data we're requesting so we can correcly decode the response later.
        // Response events are globally ordered so we use a FIFO queue for format tracking.
        self.incoming_paste_formats.push_back(request_format);

        // request the data by imitating a paste event.
        result.extend(self.add_headers_and_chunkify(
            ClipboardPDUType::CB_FORMAT_DATA_REQUEST,
            FormatDataRequestPDU::for_id(request_format as u32).encode()?,
        )?);

        Ok(result)
    }

    /// Handle the format list response, which is the server acknowledging that
    /// it recieved a notification that the client has updated clipboard data
    /// that may be requested in the future.
    fn handle_format_list_response(&self, flags: ClipboardHeaderFlags) -> RdpResult<Vec<Vec<u8>>> {
        if !flags.contains(ClipboardHeaderFlags::CB_RESPONSE_OK) {
            warn!("RDP server did not process our copy operation");
        }
        Ok(vec![])
    }

    /// Handles a request from the RDP server for clipboard data.
    /// This message is received when a user executes a paste in the remote desktop.
    fn handle_format_data_request(&self, payload: &mut Payload) -> RdpResult<Vec<Vec<u8>>> {
        let req = FormatDataRequestPDU::decode(payload)?;
        let data = match self.clipboard.get(&req.format_id) {
            Some(d) => d.clone(),
            // TODO(zmb3): send empty FORMAT_DATA_RESPONSE with RESPONSE_FAIL flag set in header
            None => {
                return Err(invalid_data_error(
                    format!(
                        "clipboard does not contain data for format {}",
                        req.format_id
                    )
                    .as_str(),
                ))
            }
        };

        self.add_headers_and_chunkify(
            ClipboardPDUType::CB_FORMAT_DATA_RESPONSE,
            FormatDataResponsePDU { data }.encode()?,
        )
    }

    /// Receives clipboard data from the remote desktop. This is the server responding
    /// to our format data request.
    fn handle_format_data_response(
        &mut self,
        payload: &mut Payload,
        length: u32,
    ) -> RdpResult<Vec<Vec<u8>>> {
        let resp = FormatDataResponsePDU::decode(payload, length)?;
        let data_len = resp.data.len();
        let format = self.incoming_paste_formats.pop_front().ok_or_else(|| {
            try_error("no expected format found, possibly received too many format data responses")
        })?;

        debug!(
            "received {} bytes of copied data from Windows Desktop with format {:?}",
            data_len, format,
        );

        let decoded = decode_clipboard(resp.data, format)?;
        (self.on_remote_copy)(decoded)?;
        Ok(vec![])
    }

    /// add_headers_and_chunkify takes an encoded PDU ready to be sent over a virtual channel (payload),
    /// adds on the Clipboard PDU Header based the passed msg_type, adds the appropriate (virtual) Channel PDU Header,
    /// and splits the entire payload into chunks if the payload exceeds the maximum size.
    fn add_headers_and_chunkify(
        &self,
        msg_type: ClipboardPDUType,
        payload: Vec<u8>,
    ) -> RdpResult<Vec<Vec<u8>>> {
        let msg_flags = match msg_type {
            // the spec requires 0 for these messages
            ClipboardPDUType::CB_CLIP_CAPS => ClipboardHeaderFlags::from_bits_truncate(0),
            ClipboardPDUType::CB_TEMP_DIRECTORY => ClipboardHeaderFlags::from_bits_truncate(0),
            ClipboardPDUType::CB_LOCK_CLIPDATA => ClipboardHeaderFlags::from_bits_truncate(0),
            ClipboardPDUType::CB_UNLOCK_CLIPDATA => ClipboardHeaderFlags::from_bits_truncate(0),
            ClipboardPDUType::CB_FORMAT_DATA_REQUEST => ClipboardHeaderFlags::from_bits_truncate(0),

            // assume success for now
            ClipboardPDUType::CB_FORMAT_DATA_RESPONSE => ClipboardHeaderFlags::CB_RESPONSE_OK,
            ClipboardPDUType::CB_FORMAT_LIST_RESPONSE => ClipboardHeaderFlags::CB_RESPONSE_OK,

            // we don't advertise support for file transfers, so the server should never send this,
            // but if it does, ensure the response indicates a failure
            ClipboardPDUType::CB_FILECONTENTS_RESPONSE => ClipboardHeaderFlags::CB_RESPONSE_FAIL,

            _ => ClipboardHeaderFlags::from_bits_truncate(0),
        };

        let channel_flags = match msg_type {
            ClipboardPDUType::CB_FORMAT_LIST
            | ClipboardPDUType::CB_CLIP_CAPS
            | ClipboardPDUType::CB_FORMAT_DATA_REQUEST
            | ClipboardPDUType::CB_FORMAT_DATA_RESPONSE => {
                Some(vchan::ChannelPDUFlags::CHANNEL_FLAG_SHOW_PROTOCOL)
            }
            _ => None,
        };

        let mut inner =
            ClipboardPDUHeader::new(msg_type, msg_flags, payload.len() as u32).encode()?;
        inner.extend(payload);

        self.vchan.add_header_and_chunkify(channel_flags, inner)
    }
}

bitflags! {
    struct ClipboardHeaderFlags: u16 {
        /// Indicates that the assocated request was processed successfully.
        const CB_RESPONSE_OK = 0x0001;

        /// Indicates that the associated request was not procesed successfully.
        const CB_RESPONSE_FAIL = 0x0002;

        /// Used by the short format name variant to indicate that the format
        /// names are in ASCII 8.
        const CB_ASCII_NAMES = 0x0004;
    }
}

/// This header (CLIPRDR_HEADER) is present in all clipboard PDUs.
#[derive(Debug, PartialEq, Eq)]
struct ClipboardPDUHeader {
    /// Specifies the type of clipboard PDU that follows the dataLen field.
    msg_type: ClipboardPDUType,
    msg_flags: ClipboardHeaderFlags,
    /// Specifies the size, in bytes, of the data which follows this header.
    data_len: u32,
}

impl ClipboardPDUHeader {
    fn new(msg_type: ClipboardPDUType, msg_flags: ClipboardHeaderFlags, data_len: u32) -> Self {
        ClipboardPDUHeader {
            msg_type,
            msg_flags,
            data_len,
        }
    }

    fn encode(&self) -> RdpResult<Vec<u8>> {
        let mut w = vec![];
        w.write_u16::<LittleEndian>(self.msg_type as u16)?;
        w.write_u16::<LittleEndian>(self.msg_flags.bits())?;
        w.write_u32::<LittleEndian>(self.data_len)?;
        Ok(w)
    }

    fn decode(payload: &mut Payload) -> RdpResult<Self> {
        let typ = payload.read_u16::<LittleEndian>()?;
        Ok(Self {
            msg_type: ClipboardPDUType::from_u16(typ)
                .ok_or_else(|| invalid_data_error(&format!("invalid message type {:#04x}", typ)))?,
            msg_flags: ClipboardHeaderFlags::from_bits(payload.read_u16::<LittleEndian>()?)
                .ok_or_else(|| invalid_data_error("invalid flags in clipboard header"))?,
            data_len: payload.read_u32::<LittleEndian>()?,
        })
    }
}

#[derive(Clone, Copy, Debug, Eq, PartialEq, FromPrimitive, ToPrimitive)]
#[allow(non_camel_case_types)]
enum ClipboardPDUType {
    CB_MONITOR_READY = 0x0001,
    CB_FORMAT_LIST = 0x0002,
    CB_FORMAT_LIST_RESPONSE = 0x0003,
    CB_FORMAT_DATA_REQUEST = 0x0004,
    CB_FORMAT_DATA_RESPONSE = 0x0005,
    CB_TEMP_DIRECTORY = 0x0006,
    CB_CLIP_CAPS = 0x0007,
    CB_FILECONTENTS_REQUEST = 0x0008,
    CB_FILECONTENTS_RESPONSE = 0x0009,
    CB_LOCK_CLIPDATA = 0x000A,
    CB_UNLOCK_CLIPDATA = 0x000B,
}

/// An optional PDU (CLIPRDR_CAPS) used to exchange capability information.
/// If this PDU is not sent, it is assumed that the endpoint which did not
/// send capabilities is using the default values for each field.
#[derive(Debug)]
struct ClipboardCapabilitiesPDU {
    // The protocol is written in such a way that there can be
    // a variable number of capability sets in this PDU. However,
    // the spec only defines one type of capability set (general),
    // so we'll just use an Option.
    general: Option<GeneralClipboardCapabilitySet>,
}

const CB_CAPS_VERSION_2: u32 = 0x0002;

impl ClipboardCapabilitiesPDU {
    fn encode(&self) -> RdpResult<Vec<u8>> {
        let mut w = vec![];
        // there's either 0 or 1 capability sets included here
        w.write_u16::<LittleEndian>(self.general.is_some() as u16)?;
        w.write_u16::<LittleEndian>(0)?; // pad

        if let Some(set) = &self.general {
            w.write_u16::<LittleEndian>(ClipboardCapabilitySetType::General as u16)?;
            w.write_u16::<LittleEndian>(12)?; // length
            w.write_u32::<LittleEndian>(CB_CAPS_VERSION_2)?;
            w.write_u32::<LittleEndian>(set.flags.bits)?;
        }

        Ok(w)
    }

    fn decode(payload: &mut Payload) -> RdpResult<Self> {
        let count = payload.read_u16::<LittleEndian>()?;
        payload.read_u16::<LittleEndian>()?; // pad

        match count {
            0 => Ok(Self { general: None }),
            1 => Ok(Self {
                general: Some(GeneralClipboardCapabilitySet::decode(payload)?),
            }),
            _ => Err(invalid_data_error("expected 0 or 1 capabilities")),
        }
    }
}

impl GeneralClipboardCapabilitySet {
    fn decode(payload: &mut Payload) -> RdpResult<Self> {
        let set_type = payload.read_u16::<LittleEndian>()?;
        if set_type != ClipboardCapabilitySetType::General as u16 {
            return Err(invalid_data_error(&format!(
                "expected general capability set (1), got {}",
                set_type
            )));
        }

        let length = payload.read_u16::<LittleEndian>()?;
        if length != 12u16 {
            return Err(invalid_data_error(
                "expected 12 bytes for the general capability set",
            ));
        }

        Ok(Self {
            version: payload.read_u32::<LittleEndian>()?,
            flags: ClipboardGeneralCapabilityFlags::from_bits(payload.read_u32::<LittleEndian>()?)
                .ok_or_else(|| invalid_data_error("invalid flags in general capability set"))?,
        })
    }
}

enum ClipboardCapabilitySetType {
    General = 0x0001,
}

/// The general capability set (CLIPRDR_GENERAL_CAPABILITY) is used to
/// advertise general clipboard settings.
#[derive(Debug)]
#[allow(dead_code)]
struct GeneralClipboardCapabilitySet {
    /// Specifies the RDP Clipboard Virtual Extension version number.
    /// Used for informational purposes only, and MUST NOT be used to
    /// make protocol capability decisions.
    version: u32,
    flags: ClipboardGeneralCapabilityFlags,
}

bitflags! {
    struct ClipboardGeneralCapabilityFlags: u32 {
        /// Indicates that long format names will be used in the format list PDU.
        /// If this flag is not set, then the short format names MUST be used.
        const CB_USE_LONG_FORMAT_NAMES = 0x0002;

        /// File copy and paste using stream-based operations are supported.
        const CB_STREAM_FILECLIP_ENABLED = 0x0004;

        /// Indicates that any description of files to copy and paste MUST NOT
        /// include the source path of the files.
        const CB_FILECLIP_NO_FILE_PATHS = 0x0008;

        /// Indicates that locking and unlocking of file stream data
        /// on the clipboard is supported.
        const CB_CAN_LOCK_CLIPDATA = 0x0010;

        /// Indicates support for transferring files greater than 4GB.
        const CB_HUGE_FILE_SUPPORT_ENABLED = 0x0020;
    }
}

/// The format list PDU is sent by either the client or server when
/// its local system clipboard is updated with new clipboard data.
///
/// It contains 0 or more format names, which are either all short
/// format or all long format depending on the server/client capabilities.
#[derive(Debug)]
struct FormatListPDU<T: FormatName> {
    format_names: Vec<T>,
}

trait FormatName: Sized {
    fn encode(&self) -> RdpResult<Vec<u8>>;
    fn decode(payload: &mut Payload) -> RdpResult<Self>;
}

impl<T: FormatName> FormatListPDU<T> {
    fn encode(&self) -> RdpResult<Vec<u8>> {
        let mut w = Vec::new();
        for name in &self.format_names {
            w.extend(name.encode()?);
        }

        Ok(w)
    }

    fn decode(payload: &mut Payload, length: u32) -> RdpResult<Self> {
        let mut format_names: Vec<T> = Vec::new();

        let startpos = payload.position();
        while payload.position() - startpos < length as u64 {
            format_names.push(T::decode(payload)?);
        }

        Ok(Self { format_names })
    }
}

// encode_clipboard encodes data suitably for clipboard storage.
// This means determining the appropriate format and making sure the data has a nul terminator.
//
// This data must be valid UTF-8.
fn encode_clipboard(mut data: String) -> (Vec<u8>, ClipboardFormat) {
    if data.is_ascii() {
        if matches!(data.chars().last(), Some(x) if x != '\0') {
            data.push('\0');
        }

        (data.into_bytes(), ClipboardFormat::CF_TEXT)
    } else {
        let encoded = util::to_nul_terminated_utf16le(&data);
        (encoded, ClipboardFormat::CF_UNICODETEXT)
    }
}

// decode_clipboard decodes data from a given clipboard format into UTF-8.
fn decode_clipboard(mut data: Vec<u8>, format: ClipboardFormat) -> RdpResult<Vec<u8>> {
    match format {
        ClipboardFormat::CF_TEXT | ClipboardFormat::CF_OEMTEXT => {
            if data.last().copied() == Some(b'\0') {
                data.pop();
            }

            Ok(data)
        }
        ClipboardFormat::CF_UNICODETEXT => {
            let mut data = data.as_slice();
            let clip = data.len() - 2;
            if data.len() >= 2 && data[clip..] == [0, 0] {
                data = &data[..clip];
            }

            let units: Vec<u16> = data
                .chunks_exact(2)
                .map(|chunk| u16::from_le_bytes([chunk[0], chunk[1]]))
                .collect();

            Ok(String::from_utf16_lossy(&units).into_bytes())
        }
        _ => Err(try_error(
            "attempted to decode unsupported clipboard format",
        )),
    }
}

/// Represents the CLIPRDR_SHORT_FORMAT_NAME structure.
#[derive(Debug)]
struct ShortFormatName {
    format_id: u32,
    format_name: [u8; 32],
}

#[allow(dead_code)]
impl ShortFormatName {
    fn id(id: u32) -> Self {
        Self {
            format_id: id,
            format_name: [0u8; 32],
        }
    }

    fn from_str(id: u32, name: &str) -> RdpResult<Self> {
        if name.len() > 32 {
            return Err(invalid_data_error(
                format!("{} is too long for short format name", name).as_str(),
            ));
        }
        let mut dest = [0u8; 32];
        dest[..name.len()].copy_from_slice(name.as_bytes());
        Ok(Self {
            format_id: id,
            format_name: dest,
        })
    }
}

impl FormatName for ShortFormatName {
    fn encode(&self) -> RdpResult<Vec<u8>> {
        let mut w = Vec::new();
        w.write_u32::<LittleEndian>(self.format_id)?;
        w.write_all(&self.format_name)?;

        Ok(w)
    }

    fn decode(payload: &mut Payload) -> RdpResult<Self> {
        let format_id = payload.read_u32::<LittleEndian>()?;
        let mut format_name = [0u8; 32];
        payload.read_exact(&mut format_name)?;

        Ok(Self {
            format_id,
            format_name,
        })
    }
}

/// Represents the CLIPRDR_LONG_FORMAT_NAMES structure.
#[derive(Debug)]
struct LongFormatName {
    format_id: u32,
    format_name: Option<String>,
}

impl LongFormatName {
    fn id(id: u32) -> Self {
        Self {
            format_id: id,
            format_name: None,
        }
    }
}

impl FormatName for LongFormatName {
    fn encode(&self) -> RdpResult<Vec<u8>> {
        let mut w = Vec::new();
        w.write_u32::<LittleEndian>(self.format_id)?;
        match &self.format_name {
            // not all clipboard formats have a name; in such cases, the name
            // must be encoded as a single Unicode null character (two zero bytes)
            None => w.write_u16::<LittleEndian>(0)?,
            Some(name) => {
<<<<<<< HEAD
                w.append(&mut util::to_unicode(name, true));
=======
                w.append(&mut util::to_nul_terminated_utf16le(name));
>>>>>>> 3d938e8a
            }
        };

        Ok(w)
    }

    fn decode(payload: &mut Payload) -> RdpResult<Self> {
        let format_id = payload.read_u32::<LittleEndian>()?;
        let mut consumed = 0;
        let name: String = std::char::decode_utf16(
            payload
                .get_ref()
                .chunks_exact(2)
                .skip(payload.position() as usize / 2) // skip over format_id
                .take_while(|c| {
                    consumed += 2;
                    !matches!(c, [0x00, 0x00])
                })
                .map(|c| u16::from_le_bytes([c[0], c[1]])),
        )
        .map(|c| c.unwrap_or(std::char::REPLACEMENT_CHARACTER))
        .collect();

        // advance cursor in case there are more names to decode
        payload.set_position(payload.position() + consumed);

        Ok(Self {
            format_id,
            format_name: if name.is_empty() { None } else { Some(name) },
        })
    }
}

/// All data copied to a system clipboard has to conform to a format
/// specification. These formats are identified by unique numeric IDs,
/// which are OS-specific.
///
/// See section 1.3.1.2.
///
/// Standard clipboard formats are listed here: https://docs.microsoft.com/en-us/windows/win32/dataxchg/standard-clipboard-formats
///
/// Applications can define their own clipboard formats as well.
#[allow(dead_code, non_camel_case_types)]
#[repr(u32)]
#[derive(Clone, Copy, Debug, Eq, PartialEq, FromPrimitive, ToPrimitive)]
enum ClipboardFormat {
    CF_TEXT = 1,         // CRLF line endings, null-terminated
    CF_BITMAP = 2,       // HBITMAP handle
    CF_METAFILEPICT = 3, // 1.3.1.1.3
    CF_SYLK = 4,         // Microsoft symbolik link format
    CF_DIF = 5,          // Software Arts' Data Interchange Format
    CF_TIFF = 6,         // tagged-image file format
    CF_OEMTEXT = 7,      // OEM charset, CRLF line endings, null-terminated
    CF_DIB = 8,          // BITMAPINFO
    CF_PALETTE = 9,      // 1.3.1.1.2
    CF_PENDATA = 10,     // Microsoft Windows for Pen Computing
    CF_RIFF = 11,        // audio data more complex than CF_WAVE
    CF_WAVE = 12,        // audio data in standard wav format
    CF_UNICODETEXT = 13, // unicode text, lines end with CRLF, null-terminated
    CF_ENHMETAFILE = 14, // handle to an enhanced metafile
    CF_HDROP = 15,       // identifies a list of files
    CF_LOCALE = 16,      // locale identifier, so application can lookup charset when pasting

    CF_PRIVATEFIRST = 0x0200, // range for private clipboard formats
    CF_PRIVATELAST = 0x02FF, // https://docs.microsoft.com/en-us/windows/win32/dataxchg/clipboard-formats#private-clipboard-formats

    CF_GDIOBJFIRST = 0x0300, // range for application-defined GDI object formats
    CF_GDIOBJLAST = 0x03FF, // https://docs.microsoft.com/en-us/windows/win32/dataxchg/clipboard-formats#private-clipboard-formats
}

/// Sent as a reply to the format list PDU - used to indicate whether
/// the format list PDU was processed succesfully.
#[derive(Debug)]
struct FormatListResponsePDU {
    // empty, the only information needed is the flags in the header
}

/// Sent by the recipient of the format list PDU  in order to request
/// the data for one of the clipboard formats that was listed in the
/// format list PDU.
///
/// See section 2.2.5.1: CLIPRDR_FORMAT_DATA_REQUEST
#[derive(Debug)]
struct FormatDataRequestPDU {
    format_id: u32,
}

impl FormatDataRequestPDU {
    fn for_id(format_id: u32) -> Self {
        Self { format_id }
    }

    fn encode(&self) -> RdpResult<Vec<u8>> {
        let mut w = Vec::with_capacity(4);
        w.write_u32::<LittleEndian>(self.format_id)?;
        Ok(w)
    }

    fn decode(payload: &mut Payload) -> RdpResult<Self> {
        Ok(Self {
            format_id: payload.read_u32::<LittleEndian>()?,
        })
    }
}

/// Sent as a reply to the format data request PDU, and is used for both:
/// 1. Indicating that the processing of the request was succesful, and
/// 2. Sending the contents of the requested clipboard data
#[derive(Debug)]
struct FormatDataResponsePDU {
    data: Vec<u8>,
}

impl FormatDataResponsePDU {
    fn encode(&self) -> RdpResult<Vec<u8>> {
        Ok(self.data.clone())
    }

    fn decode(payload: &mut Payload, length: u32) -> RdpResult<Self> {
        let mut data = vec![0; length as usize];
        payload.read_exact(data.as_mut_slice())?;

        Ok(Self { data })
    }
}

#[cfg(test)]
mod tests {
    use crate::vchan::ChannelPDUFlags;

    use super::*;
    use std::io::Cursor;
    use std::sync::mpsc::channel;

    #[test]
    fn encode_format_list_short() {
        let client = Client::default();
        let msg = client
            .add_headers_and_chunkify(
                ClipboardPDUType::CB_FORMAT_LIST,
                FormatListPDU {
                    format_names: vec![ShortFormatName::id(ClipboardFormat::CF_TEXT as u32)],
                }
                .encode()
                .unwrap(),
            )
            .unwrap();

        assert_eq!(
            msg[0],
            vec![
                // virtual channel header
                0x2C, 0x00, 0x00, 0x00, // length (44 bytes)
                0x13, 0x00, 0x00, 0x00, // flags (first + last + show protocol)
                // Clipboard PDU Header
                0x02, 0x00, // message type
                0x00, 0x00, // message flags (CB_ASCII_NAMES not set)
                0x24, 0x00, 0x00, 0x00, // message length (36 bytes after header)
                // Format List PDU starts here
                0x01, 0x00, 0x00, 0x00, // format ID (CF_TEXT)
                0x00, 0x00, 0x00, 0x00, 0x00, 0x00, 0x00, 0x00, // format name (bytes 1-8)
                0x00, 0x00, 0x00, 0x00, 0x00, 0x00, 0x00, 0x00, // format name (bytes 9-16)
                0x00, 0x00, 0x00, 0x00, 0x00, 0x00, 0x00, 0x00, // format name (bytes 17-24)
                0x00, 0x00, 0x00, 0x00, 0x00, 0x00, 0x00, 0x00, // format name (bytes 25-32)
            ]
        );
    }

    #[test]
    fn encode_format_list_long() {
        let empty = FormatListPDU::<LongFormatName> {
            format_names: vec![LongFormatName::id(0)],
        };

        let client = Client::default();

        let encoded = client
            .add_headers_and_chunkify(ClipboardPDUType::CB_FORMAT_LIST, empty.encode().unwrap())
            .unwrap();

        assert_eq!(
            encoded[0],
            vec![
                0x0e, 0x00, 0x00, 0x00, // message length (14 bytes)
                0x13, 0x00, 0x00, 0x00, // flags (first + last + show protocol)
                0x02, 0x00, 0x00, 0x00, // message type (format list), and flags (0)
                0x06, 0x00, 0x00, 0x00, // message length (6 bytes)
                0x00, 0x00, 0x00, 0x00, // format id 0
                0x00, 0x00 // null terminator
            ]
        );
    }

    #[test]
    fn encode_clipboard_capabilities() {
        let msg = ClipboardCapabilitiesPDU {
            general: Some(GeneralClipboardCapabilitySet {
                version: CB_CAPS_VERSION_2,
                flags: ClipboardGeneralCapabilityFlags::from_bits_truncate(0),
            }),
        }
        .encode()
        .unwrap();

        assert_eq!(
            msg,
            vec![
                0x01, 0x00, 0x00, 0x00, // count, pad
                0x01, 0x00, 0x0C, 0x00, // type, length
                0x02, 0x00, 0x00, 0x00, // version (2)
                0x00, 0x00, 0x00, 0x00, // flags (0)
            ]
        )
    }

    #[test]
    fn decode_clipboard_capabilities() {
        let msg = ClipboardCapabilitiesPDU::decode(&mut Cursor::new(vec![
            0x01, 0x00, 0x00, 0x00, // count, pad
            0x01, 0x00, 0x0C, 0x00, // type, length
            0x02, 0x00, 0x00, 0x00, // version (2)
            0x00, 0x00, 0x00, 0x00, // flags (0)
        ]))
        .unwrap();

        let general_set = msg.general.unwrap();
        assert_eq!(general_set.flags.bits(), 0);
        assert_eq!(general_set.version, CB_CAPS_VERSION_2);
    }

    #[test]
    fn decode_format_list_long() {
        let no_name = vec![0x01, 0x00, 0x00, 0x00, 0x00, 0x00];
        let l = no_name.len();
        let decoded =
            FormatListPDU::<LongFormatName>::decode(&mut Cursor::new(no_name), l as u32).unwrap();
        assert_eq!(decoded.format_names.len(), 1);
        assert_eq!(
            decoded.format_names[0].format_id,
            ClipboardFormat::CF_TEXT as u32
        );
        assert_eq!(decoded.format_names[0].format_name, None);

        let one_name = vec![
            0x01, 0x00, 0x00, 0x00, // CF_TEXT
            0x74, 0x00, 0x65, 0x00, 0x73, 0x00, 0x74, 0x00, // "test"
            0x00, 0x00, // null terminator
        ];
        let l = one_name.len();
        let decoded =
            FormatListPDU::<LongFormatName>::decode(&mut Cursor::new(one_name), l as u32).unwrap();
        assert_eq!(decoded.format_names.len(), 1);
        assert_eq!(
            decoded.format_names[0].format_id,
            ClipboardFormat::CF_TEXT as u32
        );
        assert_eq!(
            decoded.format_names[0].format_name,
            Some(String::from("test"))
        );

        let two_names = vec![
            0x01, 0x00, 0x00, 0x00, // CF_TEXT
            0x74, 0x00, 0x65, 0x00, 0x73, 0x00, 0x74, 0x00, // "test"
            0x00, 0x00, // null terminator
            0x01, 0x00, 0x00, 0x00, // CF_TEXT
            0x74, 0x00, 0x65, 0x00, 0x6c, 0x00, 0x65, 0x00, // "tele"
            0x70, 0x00, 0x6f, 0x00, 0x72, 0x00, 0x74, 0x00, // "port"
            0x00, 0x00, // null terminator
        ];
        let l = two_names.len();
        let decoded =
            FormatListPDU::<LongFormatName>::decode(&mut Cursor::new(two_names), l as u32).unwrap();
        assert_eq!(decoded.format_names.len(), 2);
        assert_eq!(
            decoded.format_names[0].format_id,
            ClipboardFormat::CF_TEXT as u32
        );
        assert_eq!(
            decoded.format_names[0].format_name,
            Some(String::from("test"))
        );
        assert_eq!(
            decoded.format_names[1].format_id,
            ClipboardFormat::CF_TEXT as u32
        );
        assert_eq!(
            decoded.format_names[1].format_name,
            Some(String::from("teleport"))
        );
    }

    #[test]
    fn responds_to_monitor_ready() {
        let c: Client = Default::default();
        let responses = c
            .handle_monitor_ready(&mut Cursor::new(Vec::new()))
            .unwrap();
        assert_eq!(2, responses.len());

        // First response - our client capabilities:
        let mut payload = Cursor::new(responses[0].clone());
        let _pdu_header = vchan::ChannelPDUHeader::decode(&mut payload).unwrap();
        let header = ClipboardPDUHeader::decode(&mut payload).unwrap();
        assert_eq!(header.msg_type, ClipboardPDUType::CB_CLIP_CAPS);

        let capabilities = ClipboardCapabilitiesPDU::decode(&mut payload).unwrap();
        let general = capabilities.general.unwrap();
        assert_eq!(
            general.flags,
            ClipboardGeneralCapabilityFlags::CB_USE_LONG_FORMAT_NAMES
        );

        // Second response - the format list PDU:
        let mut payload = Cursor::new(responses[1].clone());
        let _pdu_header = vchan::ChannelPDUHeader::decode(&mut payload).unwrap();
        let header = ClipboardPDUHeader::decode(&mut payload).unwrap();
        assert_eq!(header.msg_type, ClipboardPDUType::CB_FORMAT_LIST);
        assert_eq!(header.msg_flags.bits(), 0);
        assert_eq!(header.data_len, 6);

        let format_list =
            FormatListPDU::<LongFormatName>::decode(&mut payload, header.data_len).unwrap();
        assert_eq!(format_list.format_names.len(), 1);
        assert_eq!(format_list.format_names[0].format_id, 0);
        assert_eq!(format_list.format_names[0].format_name, None);
    }

    #[test]
    fn encodes_large_format_data_response() {
        let mut data = Vec::new();
        data.resize(vchan::CHANNEL_CHUNK_LEGNTH + 2, 0);
        for (i, item) in data.iter_mut().enumerate() {
            *item = (i % 256) as u8;
        }
        let pdu = FormatDataResponsePDU { data };
        let encoded = pdu.encode().unwrap();
        let client = Client::default();
        let messages = client
            .add_headers_and_chunkify(ClipboardPDUType::CB_FORMAT_DATA_RESPONSE, encoded)
            .unwrap();
        assert_eq!(2, messages.len());

        let header0 =
            vchan::ChannelPDUHeader::decode(&mut Cursor::new(messages[0].clone())).unwrap();
        assert_eq!(
            ChannelPDUFlags::CHANNEL_FLAG_FIRST | ChannelPDUFlags::CHANNEL_FLAG_SHOW_PROTOCOL,
            header0.flags
        );
        let header1 =
            vchan::ChannelPDUHeader::decode(&mut Cursor::new(messages[1].clone())).unwrap();
        assert_eq!(
            ChannelPDUFlags::CHANNEL_FLAG_LAST | ChannelPDUFlags::CHANNEL_FLAG_SHOW_PROTOCOL,
            header1.flags
        );
    }

    #[test]
    fn responds_to_format_data_request_hasdata() {
        // a null-terminated utf-16 string, represented as a Vec<u8>
<<<<<<< HEAD
        let test_data = util::to_unicode("test", true);
=======
        let test_data = util::to_nul_terminated_utf16le("test");
>>>>>>> 3d938e8a

        let mut c: Client = Default::default();
        c.clipboard
            .insert(ClipboardFormat::CF_UNICODETEXT as u32, test_data.clone());

        let req = FormatDataRequestPDU::for_id(ClipboardFormat::CF_UNICODETEXT as u32);
        let responses = c
            .handle_format_data_request(&mut Cursor::new(req.encode().unwrap()))
            .unwrap();

        // expect one FormatDataResponsePDU
        assert_eq!(responses.len(), 1);
        let mut payload = Cursor::new(responses[0].clone());
        let _pdu_header = vchan::ChannelPDUHeader::decode(&mut payload).unwrap();
        let header = ClipboardPDUHeader::decode(&mut payload).unwrap();
        assert_eq!(header.msg_type, ClipboardPDUType::CB_FORMAT_DATA_RESPONSE);
        assert_eq!(header.msg_flags, ClipboardHeaderFlags::CB_RESPONSE_OK);
        assert_eq!(header.data_len, 10);
        let resp = FormatDataResponsePDU::decode(&mut payload, header.data_len).unwrap();
        assert_eq!(resp.data, test_data);
    }

    #[test]
    fn invokes_callback_with_clipboard_data() {
        let (send, recv) = channel();

        let mut c = Client::new(Box::new(move |vec| {
            send.send(vec).unwrap();
            Ok(())
        }));

        let data_format_list = FormatListPDU {
            format_names: vec![LongFormatName {
                format_id: ClipboardFormat::CF_TEXT as u32,
                format_name: None,
            }],
        }
        .encode()
        .unwrap();

        let data_resp = FormatDataResponsePDU {
            data: String::from("abc\0").into_bytes(),
        }
        .encode()
        .unwrap();

        let mut len = data_format_list.len() as u32;
        c.handle_format_list(&mut Cursor::new(data_format_list), len)
            .unwrap();

        len = data_resp.len() as u32;
        c.handle_format_data_response(&mut Cursor::new(data_resp), len)
            .unwrap();

        // ensure that the null terminator was trimmed
        let received = recv.try_recv().unwrap();
        assert_eq!(received, String::from("abc").into_bytes());
    }

    #[test]
    fn update_clipboard_returns_format_list_pdu() {
        let mut c: Client = Default::default();
        let messages = c.update_clipboard("abc".to_owned()).unwrap();
        let bytes = messages[0].clone();

        // verify that it returns a properly encoded format list PDU
        let mut payload = Cursor::new(bytes);
        let _pdu_header = vchan::ChannelPDUHeader::decode(&mut payload).unwrap();
        let header = ClipboardPDUHeader::decode(&mut payload).unwrap();
        let format_list =
            FormatListPDU::<LongFormatName>::decode(&mut payload, header.data_len as u32).unwrap();
        assert_eq!(ClipboardPDUType::CB_FORMAT_LIST, header.msg_type);
        assert_eq!(1, format_list.format_names.len());
        assert_eq!(
            ClipboardFormat::CF_TEXT as u32,
            format_list.format_names[0].format_id
        );

        // verify that the clipboard data is now cached
        // (with a null-terminating character)
        assert_eq!(
            String::from("abc\0").into_bytes(),
            *c.clipboard.get(&(ClipboardFormat::CF_TEXT as u32)).unwrap()
        );
    }

    #[test]
    fn update_clipboard_conversion() {
        struct Item(&'static str, &'static [u8], ClipboardFormat);
        for Item(input, expected, format) in [
            Item("abc\0", b"abc\0", ClipboardFormat::CF_TEXT), // already null-terminated, no conversion necessary
            Item("\n123", b"\r\n123\0", ClipboardFormat::CF_TEXT), // starts with LF
            Item("def\r\n", b"def\r\n\0", ClipboardFormat::CF_TEXT), // already CRLF, no conversion necessary
            Item("gh\r\nij\nk", b"gh\r\nij\r\nk\0", ClipboardFormat::CF_TEXT), // mixture of both
            Item(
                "🤑\n",
                &[62, 216, 17, 221, b'\r', 0, b'\n', 0, 0, 0],
                ClipboardFormat::CF_UNICODETEXT,
            ), // detection and utf8 -> utf16 conversion & CRLF conversion
            Item(
                "🤑\r\n",
                &[62, 216, 17, 221, b'\r', 0, b'\n', 0, 0, 0],
                ClipboardFormat::CF_UNICODETEXT,
            ), // detection and utf8 -> utf16 conversion & no CRLF conversion
        ] {
            let mut c: Client = Default::default();
            c.update_clipboard(input.to_owned()).unwrap();

            assert_eq!(
                expected,
                *c.clipboard.get(&(format as u32)).unwrap(),
                "testing {}",
                input,
            );
        }
    }
}<|MERGE_RESOLUTION|>--- conflicted
+++ resolved
@@ -564,7 +564,7 @@
 
         (data.into_bytes(), ClipboardFormat::CF_TEXT)
     } else {
-        let encoded = util::to_nul_terminated_utf16le(&data);
+        let encoded = util::to_unicode(&data, true);
         (encoded, ClipboardFormat::CF_UNICODETEXT)
     }
 }
@@ -676,11 +676,7 @@
             // must be encoded as a single Unicode null character (two zero bytes)
             None => w.write_u16::<LittleEndian>(0)?,
             Some(name) => {
-<<<<<<< HEAD
                 w.append(&mut util::to_unicode(name, true));
-=======
-                w.append(&mut util::to_nul_terminated_utf16le(name));
->>>>>>> 3d938e8a
             }
         };
 
@@ -1041,11 +1037,7 @@
     #[test]
     fn responds_to_format_data_request_hasdata() {
         // a null-terminated utf-16 string, represented as a Vec<u8>
-<<<<<<< HEAD
         let test_data = util::to_unicode("test", true);
-=======
-        let test_data = util::to_nul_terminated_utf16le("test");
->>>>>>> 3d938e8a
 
         let mut c: Client = Default::default();
         c.clipboard
